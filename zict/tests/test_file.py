--- conflicted
+++ resolved
@@ -125,20 +125,15 @@
     assert z["x"] == b"1234567"
 
 
-<<<<<<< HEAD
-@pytest.mark.stress
-@pytest.mark.repeat(utils_test.REPEAT_STRESS_TESTS)
-def test_stress_different_keys_threadsafe(tmp_path):
-=======
 def test_bad_types(tmp_path, check_fd_leaks):
     z = File(tmp_path)
     utils_test.check_bad_key_types(z)
     utils_test.check_bad_value_types(z)
 
 
-def test_different_keys_threadsafe(tmp_path, check_fd_leaks):
-    """File is fully thread-safe as long as different threads operate on different keys"""
->>>>>>> af20f025
+@pytest.mark.stress
+@pytest.mark.repeat(utils_test.REPEAT_STRESS_TESTS)
+def test_stress_different_keys_threadsafe(tmp_path):
     z = File(tmp_path)
     utils_test.check_different_keys_threadsafe(z)
     utils_test.check_mapping(z)
