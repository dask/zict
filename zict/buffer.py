--- conflicted
+++ resolved
@@ -3,13 +3,8 @@
 from collections.abc import Callable, Iterator, MutableMapping
 from itertools import chain
 
-<<<<<<< HEAD
-from .common import KT, VT, ZictBase, close, flush
-from .lru import LRU
-=======
-from zict.common import KT, VT, ZictBase, close
+from zict.common import KT, VT, ZictBase, close, flush
 from zict.lru import LRU
->>>>>>> 3a81708a
 
 
 class Buffer(ZictBase[KT, VT]):
