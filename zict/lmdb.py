--- conflicted
+++ resolved
@@ -4,30 +4,11 @@
 from .common import ZictBase
 
 
-<<<<<<< HEAD
-if sys.version_info >= (3,):
-
-    def _encode_key(key):
-        return key.encode("latin1")
-
-    def _decode_key(key):
-        return key.decode("latin1")
-
-
-else:
-
-    def _encode_key(key):
-        return key
-
-    def _decode_key(key):
-        return key
-=======
 def _encode_key(key):
     return key.encode('utf-8')
 
 def _decode_key(key):
     return key.decode('utf-8')
->>>>>>> da1266c8
 
 
 class LMDB(ZictBase):
