--- conflicted
+++ resolved
@@ -3,11 +3,7 @@
 from collections.abc import Callable, Iterable, Iterator, KeysView, MutableMapping
 from typing import Generic, TypeVar
 
-<<<<<<< HEAD
-from .common import KT, VT, ZictBase, close, flush
-=======
-from zict.common import KT, VT, ZictBase, close
->>>>>>> 3a81708a
+from zict.common import KT, VT, ZictBase, close, flush
 
 WT = TypeVar("WT")
 
