--- conflicted
+++ resolved
@@ -1,21 +1,11 @@
-<<<<<<< HEAD
-from .buffer import Buffer
-from .cache import Cache, WeakRefCache
-from .file import File
-from .func import Func
-from .lmdb import LMDB
-from .lru import LRU
-from .sieve import Sieve
-from .zip import Zip
-=======
 from zict.buffer import Buffer
+from zict.cache import Cache, WeakRefCache
 from zict.file import File
 from zict.func import Func
 from zict.lmdb import LMDB
 from zict.lru import LRU
 from zict.sieve import Sieve
 from zict.zip import Zip
->>>>>>> 3a81708a
 
 # Must be kept aligned with setup.cfg
 __version__ = "2.2.0.dev2"